use std::{
<<<<<<< HEAD
    ffi::CString,
    sync::{atomic::AtomicBool, Arc, Mutex},
=======
    ffi::{CString, CStr},
    sync::{Arc, Mutex},
>>>>>>> d89121be
};

use crate::{
    rcl_bindings::*, ClockType, Context, ContextHandle, Node, NodeHandle, ParameterInterface,
    QoSProfile, RclrsError, TimeSource, ToResult, ENTITY_LIFECYCLE_MUTEX, QOS_PROFILE_CLOCK,
    Logger,
};

/// A builder for creating a [`Node`][1].
///
/// The builder pattern allows selectively setting some fields, and leaving all others at their default values.
/// This struct instance can be created via [`Node::builder()`][2].
///
/// The default values for optional fields are:
/// - `namespace: "/"`
/// - `use_global_arguments: true`
/// - `arguments: []`
/// - `enable_rosout: true`
/// - `start_parameter_services: true`
/// - `clock_type: ClockType::RosTime`
/// - `clock_qos: QOS_PROFILE_CLOCK`
///
/// # Example
/// ```
/// # use rclrs::{Context, NodeBuilder, Node, RclrsError};
/// let context = Context::new([])?;
/// // Building a node in a single expression
/// let node = NodeBuilder::new(&context, "foo_node").namespace("/bar").build()?;
/// assert_eq!(node.name(), "foo_node");
/// assert_eq!(node.namespace(), "/bar");
/// // Building a node via Node::builder()
/// let node = Node::builder(&context, "bar_node").build()?;
/// assert_eq!(node.name(), "bar_node");
/// // Building a node step-by-step
/// let mut builder = Node::builder(&context, "goose");
/// builder = builder.namespace("/duck/duck");
/// let node = builder.build()?;
/// assert_eq!(node.fully_qualified_name(), "/duck/duck/goose");
/// # Ok::<(), RclrsError>(())
/// ```
///
/// [1]: crate::Node
/// [2]: crate::Node::builder
pub struct NodeBuilder {
    context: Arc<ContextHandle>,
    name: String,
    namespace: String,
    use_global_arguments: bool,
    arguments: Vec<String>,
    enable_rosout: bool,
    start_parameter_services: bool,
    clock_type: ClockType,
    clock_qos: QoSProfile,
}

impl NodeBuilder {
    /// Creates a builder for a node with the given name.
    ///
    /// See the [`Node` docs][1] for general information on node names.
    ///
    /// # Rules for valid node names
    ///
    /// The rules for a valid node name are checked by the [`rmw_validate_node_name()`][2]
    /// function. They are:
    /// - Must contain only the `a-z`, `A-Z`, `0-9`, and `_` characters
    /// - Must not be empty and not be longer than `RMW_NODE_NAME_MAX_NAME_LENGTH`
    /// - Must not start with a number
    ///
    /// Note that node name validation is delayed until [`NodeBuilder::build()`][3].
    ///
    /// # Example
    /// ```
    /// # use rclrs::{Context, NodeBuilder, RclrsError, RclReturnCode};
    /// let context = Context::new([])?;
    /// // This is a valid node name
    /// assert!(NodeBuilder::new(&context, "my_node").build().is_ok());
    /// // This is another valid node name (although not a good one)
    /// assert!(NodeBuilder::new(&context, "_______").build().is_ok());
    /// // This is an invalid node name
    /// assert!(matches!(
    ///     NodeBuilder::new(&context, "röböt")
    ///         .build()
    ///         .unwrap_err(),
    ///     RclrsError::RclError { code: RclReturnCode::NodeInvalidName, .. }
    /// ));
    /// # Ok::<(), RclrsError>(())
    /// ```
    ///
    /// [1]: crate::Node#naming
    /// [2]: https://docs.ros2.org/latest/api/rmw/validate__node__name_8h.html#a5690a285aed9735f89ef11950b6e39e3
    /// [3]: NodeBuilder::build
    pub fn new(context: &Context, name: &str) -> NodeBuilder {
        NodeBuilder {
            context: Arc::clone(&context.handle),
            name: name.to_string(),
            namespace: "/".to_string(),
            use_global_arguments: true,
            arguments: vec![],
            enable_rosout: true,
            start_parameter_services: true,
            clock_type: ClockType::RosTime,
            clock_qos: QOS_PROFILE_CLOCK,
        }
    }

    /// Sets the node namespace.
    ///
    /// See the [`Node` docs][1] for general information on namespaces.
    ///
    /// # Rules for valid namespaces
    ///
    /// The rules for a valid node namespace are based on the [rules for a valid topic][2]
    /// and are checked by the [`rmw_validate_namespace()`][3] function. However, a namespace
    /// without a leading forward slash is automatically changed to have a leading forward slash
    /// before it is checked with this function.
    ///
    /// Thus, the effective rules are:
    /// - Must contain only the `a-z`, `A-Z`, `0-9`, `_`, and `/` characters
    /// - Must not have a number at the beginning, or after a `/`
    /// - Must not contain two or more `/` characters in a row
    /// - Must not have a `/` character at the end, except if `/` is the full namespace
    ///
    /// Note that namespace validation is delayed until [`NodeBuilder::build()`][4].
    ///
    /// # Example
    /// ```
    /// # use rclrs::{Context, Node, RclrsError, RclReturnCode};
    /// let context = Context::new([])?;
    /// // This is a valid namespace
    /// let builder_ok_ns = Node::builder(&context, "my_node").namespace("/some/nested/namespace");
    /// assert!(builder_ok_ns.build().is_ok());
    /// // This is an invalid namespace
    /// assert!(matches!(
    ///     Node::builder(&context, "my_node")
    ///         .namespace("/10_percent_luck/20_percent_skill")
    ///         .build()
    ///         .unwrap_err(),
    ///     RclrsError::RclError { code: RclReturnCode::NodeInvalidNamespace, .. }
    /// ));
    /// // A missing forward slash at the beginning is automatically added
    /// assert_eq!(
    ///     Node::builder(&context, "my_node")
    ///         .namespace("foo")
    ///         .build()?
    ///         .namespace(),
    ///     "/foo"
    /// );
    /// # Ok::<(), RclrsError>(())
    /// ```
    ///
    /// [1]: crate::Node#naming
    /// [2]: http://design.ros2.org/articles/topic_and_service_names.html
    /// [3]: https://docs.ros2.org/latest/api/rmw/validate__namespace_8h.html#a043f17d240cf13df01321b19a469ee49
    /// [4]: NodeBuilder::build
    pub fn namespace(mut self, namespace: &str) -> Self {
        self.namespace = namespace.to_string();
        self
    }

    /// Enables or disables using global arguments.
    ///
    /// The "global" arguments are those used in [creating the context][1].
    ///
    /// # Example
    /// ```
    /// # use rclrs::{Context, Node, NodeBuilder, RclrsError};
    /// let context_args = ["--ros-args", "--remap", "__node:=your_node"]
    ///   .map(String::from);
    /// let context = Context::new(context_args)?;
    /// // Ignore the global arguments:
    /// let node_without_global_args =
    ///   rclrs::create_node_builder(&context, "my_node")
    ///   .use_global_arguments(false)
    ///   .build()?;
    /// assert_eq!(node_without_global_args.name(), "my_node");
    /// // Do not ignore the global arguments:
    /// let node_with_global_args =
    ///   rclrs::create_node_builder(&context, "my_other_node")
    ///   .use_global_arguments(true)
    ///   .build()?;
    /// assert_eq!(node_with_global_args.name(), "your_node");
    /// # Ok::<(), RclrsError>(())
    /// ```
    ///
    /// [1]: crate::Context::new
    pub fn use_global_arguments(mut self, enable: bool) -> Self {
        self.use_global_arguments = enable;
        self
    }

    /// Sets node-specific command line arguments.
    ///
    /// These arguments are parsed the same way as those for [`Context::new()`][1].
    /// However, the node-specific command line arguments have higher precedence than the arguments
    /// used in creating the context.
    ///
    /// For more details about command line arguments, see [here][2].
    ///
    /// # Example
    /// ```
    /// # use rclrs::{Context, Node, NodeBuilder, RclrsError};
    /// // Usually, this would change the name of "my_node" to "context_args_node":
    /// let context_args = ["--ros-args", "--remap", "my_node:__node:=context_args_node"]
    ///   .map(String::from);
    /// let context = Context::new(context_args)?;
    /// // But the node arguments will change it to "node_args_node":
    /// let node_args = ["--ros-args", "--remap", "my_node:__node:=node_args_node"]
    ///   .map(String::from);
    /// let node =
    ///   rclrs::create_node_builder(&context, "my_node")
    ///   .arguments(node_args)
    ///   .build()?;
    /// assert_eq!(node.name(), "node_args_node");
    /// # Ok::<(), RclrsError>(())
    /// ```
    ///
    /// [1]: crate::Context::new
    /// [2]: https://design.ros2.org/articles/ros_command_line_arguments.html
    pub fn arguments(mut self, arguments: impl IntoIterator<Item = String>) -> Self {
        self.arguments = arguments.into_iter().collect();
        self
    }

    /// Enables or disables logging to rosout.
    ///
    /// When enabled, log messages are published to the `/rosout` topic in addition to
    /// standard output.
    ///
    /// This option is currently unused in `rclrs`.
    pub fn enable_rosout(mut self, enable: bool) -> Self {
        self.enable_rosout = enable;
        self
    }

    /// Enables or disables parameter services.
    ///
    /// Parameter services can be used to allow external nodes to list, get and set
    /// parameters for this node.
    pub fn start_parameter_services(mut self, start: bool) -> Self {
        self.start_parameter_services = start;
        self
    }

    /// Sets the node's clock type.
    pub fn clock_type(mut self, clock_type: ClockType) -> Self {
        self.clock_type = clock_type;
        self
    }

    /// Sets the QoSProfile for the clock subscription.
    pub fn clock_qos(mut self, clock_qos: QoSProfile) -> Self {
        self.clock_qos = clock_qos;
        self
    }

    /// Builds the node instance.
    ///
    /// Node name and namespace validation is performed in this method.
    ///
    /// For example usage, see the [`NodeBuilder`][1] docs.
    ///
    /// [1]: crate::NodeBuilder
    pub fn build(&self) -> Result<Arc<Node>, RclrsError> {
        let node_name =
            CString::new(self.name.as_str()).map_err(|err| RclrsError::StringContainsNul {
                err,
                s: self.name.clone(),
            })?;
        let node_namespace =
            CString::new(self.namespace.as_str()).map_err(|err| RclrsError::StringContainsNul {
                err,
                s: self.namespace.clone(),
            })?;
        let rcl_node_options = self.create_rcl_node_options()?;
        let rcl_context = &mut *self.context.rcl_context.lock().unwrap();

        let handle = Arc::new(NodeHandle {
            // SAFETY: Getting a zero-initialized value is always safe.
            rcl_node: Mutex::new(unsafe { rcl_get_zero_initialized_node() }),
            context_handle: Arc::clone(&self.context),
            initialized: AtomicBool::new(false),
        });

        unsafe {
            // SAFETY:
            // * The rcl_node is zero-initialized as mandated by this function.
            // * The strings and node options are copied by this function, so we don't need to keep them alive.
            // * The rcl_context is kept alive by the ContextHandle because it is a dependency of the node.
            // * The entity lifecycle mutex is locked to protect against the risk of
            //   global variables in the rmw implementation being unsafely modified during cleanup.
            let _lifecycle_lock = ENTITY_LIFECYCLE_MUTEX.lock().unwrap();
            rcl_node_init(
                &mut *handle.rcl_node.lock().unwrap(),
                node_name.as_ptr(),
                node_namespace.as_ptr(),
                rcl_context,
                &rcl_node_options,
            )
            .ok()?;
        };

        handle
            .initialized
            .store(true, std::sync::atomic::Ordering::Release);

        let parameter = {
            let rcl_node = handle.rcl_node.lock().unwrap();
            ParameterInterface::new(
                &rcl_node,
                &rcl_node_options.arguments,
                &rcl_context.global_arguments,
            )?
        };

        let logger_name = {
            let rcl_node = handle.rcl_node.lock().unwrap();
            let logger_name_raw_ptr = unsafe { rcl_node_get_logger_name(&**rcl_node) };
            if logger_name_raw_ptr.is_null() {
                ""
            } else {
                unsafe { CStr::from_ptr(logger_name_raw_ptr) }
                .to_str()
                .unwrap_or("")
            }
        };

        let node = Arc::new(Node {
            handle,
            clients_mtx: Mutex::new(vec![]),
            guard_conditions_mtx: Mutex::new(vec![]),
            services_mtx: Mutex::new(vec![]),
            subscriptions_mtx: Mutex::new(vec![]),
            time_source: TimeSource::builder(self.clock_type)
                .clock_qos(self.clock_qos)
                .build(),
            parameter,
            logger: Logger::new(logger_name)?,
        });

        node.time_source.attach_node(&node);
        if self.start_parameter_services {
            node.parameter.create_services(&node)?;
        }
        Ok(node)
    }

    /// Creates a rcl_node_options_t struct from this builder.
    ///
    /// Any fields not present in the builder will have their default value.
    /// For detail about default values, see [`NodeBuilder`][1] docs.
    ///
    /// [1]: crate::NodeBuilder
    fn create_rcl_node_options(&self) -> Result<rcl_node_options_t, RclrsError> {
        // SAFETY: No preconditions for this function.
        let mut rcl_node_options = unsafe { rcl_node_get_default_options() };

        let cstring_args = self
            .arguments
            .iter()
            .map(|s| match CString::new(s.as_str()) {
                Ok(cstr) => Ok(cstr),
                Err(err) => Err(RclrsError::StringContainsNul { s: s.clone(), err }),
            })
            .collect::<Result<Vec<_>, _>>()?;

        let cstring_arg_ptrs = cstring_args.iter().map(|s| s.as_ptr()).collect::<Vec<_>>();
        unsafe {
            // SAFETY: This function does not store the ephemeral cstring_args_ptrs
            // pointers. We are passing in a zero-initialized arguments struct as expected.
            rcl_parse_arguments(
                cstring_arg_ptrs.len() as i32,
                cstring_arg_ptrs.as_ptr(),
                rcutils_get_default_allocator(),
                &mut rcl_node_options.arguments,
            )
        }
        .ok()?;

        rcl_node_options.use_global_arguments = self.use_global_arguments;
        rcl_node_options.enable_rosout = self.enable_rosout;
        // SAFETY: No preconditions for this function.
        rcl_node_options.allocator = unsafe { rcutils_get_default_allocator() };

        Ok(rcl_node_options)
    }
}

impl Drop for rcl_node_options_t {
    fn drop(&mut self) {
        // SAFETY: Do not finish this struct except here.
        unsafe {
            // This also finalizes the `rcl_arguments_t` contained in `rcl_node_options_t`.
            rcl_node_options_fini(self).ok().unwrap();
        }
    }
}<|MERGE_RESOLUTION|>--- conflicted
+++ resolved
@@ -1,17 +1,12 @@
 use std::{
-<<<<<<< HEAD
-    ffi::CString,
-    sync::{atomic::AtomicBool, Arc, Mutex},
-=======
-    ffi::{CString, CStr},
+    ffi::{CStr, CString},
     sync::{Arc, Mutex},
->>>>>>> d89121be
 };
 
 use crate::{
-    rcl_bindings::*, ClockType, Context, ContextHandle, Node, NodeHandle, ParameterInterface,
-    QoSProfile, RclrsError, TimeSource, ToResult, ENTITY_LIFECYCLE_MUTEX, QOS_PROFILE_CLOCK,
-    Logger,
+    rcl_bindings::*, ClockType, Context, ContextHandle, Logger, Node, NodeHandle,
+    ParameterInterface, QoSProfile, RclrsError, TimeSource, ToResult, ENTITY_LIFECYCLE_MUTEX,
+    QOS_PROFILE_CLOCK,
 };
 
 /// A builder for creating a [`Node`][1].
@@ -327,8 +322,8 @@
                 ""
             } else {
                 unsafe { CStr::from_ptr(logger_name_raw_ptr) }
-                .to_str()
-                .unwrap_or("")
+                    .to_str()
+                    .unwrap_or("")
             }
         };
 
