<<<<<<< HEAD
use std::{
    sync::{Arc, OnceLock, Mutex, Weak},
    time::Instant,
};
=======
use std::sync::{Arc, Mutex, OnceLock, Weak};
>>>>>>> 474e4d2d

use crate::{
    rcl_bindings::*,
    RclrsError, ToResult, ENTITY_LIFECYCLE_MUTEX, LogSeverity,
};

struct LoggingConfiguration {
    lifecycle: Mutex<Weak<LoggingLifecycle>>,
}

pub(crate) struct LoggingLifecycle {
    // Keep the pointer
    handler: Option<LoggingOutputHandler>,
}

impl LoggingLifecycle {
    fn new(args: &rcl_arguments_t) -> Result<Self, RclrsError> {
        // SAFETY:
        // * Lock the mutex as we cannot guarantee that rcl_* functions are protecting their global variables
        // * This is only called by Self::configure, which requires that a valid context was passed to it
        // * No other preconditions for calling this function
        unsafe {
            let allocator = rcutils_get_default_allocator();
            let _lock = ENTITY_LIFECYCLE_MUTEX.lock().unwrap();
            rcl_logging_configure(args, &allocator).ok()?;
        }
        Ok(Self)
    }

    /// SAFETY: Ensure rcl_context_t is valid before passing it in.
    pub(crate) unsafe fn configure(
        context: &rcl_context_t,
    ) -> Result<Arc<LoggingLifecycle>, RclrsError> {
        static CONFIGURATION: OnceLock<LoggingConfiguration> = OnceLock::new();
        let configuration = CONFIGURATION.get_or_init(|| LoggingConfiguration {
            lifecycle: Mutex::new(Weak::new()),
        });

        let mut lifecycle = configuration.lifecycle.lock().unwrap();
        if let Some(arc_lifecycle) = lifecycle.upgrade() {
            return Ok(arc_lifecycle);
        }
        let arc_lifecycle = Arc::new(LoggingLifecycle::new(&context.global_arguments)?);
        *lifecycle = Arc::downgrade(&arc_lifecycle);
        Ok(arc_lifecycle)
    }
}

impl Drop for LoggingLifecycle {
    fn drop(&mut self) {
        let _lock = ENTITY_LIFECYCLE_MUTEX.lock().unwrap();
        unsafe {
            rcl_logging_fini();
        }
    }
}

pub struct LogLocation<'a> {
    pub function_name: &'a str,
    pub file_name: &'a str,
    pub line_number: usize,
}

pub type RawLogHandler = Box<dyn Fn(
    *const rcutils_log_location_t, // location
    std::os::raw::c_int, // severity
    *const std::os::raw::c_char, // logger name
    rcutils_time_point_value_t, // timestamp
    *const std::os::raw::c_char, // message
    *mut rcutils_char_array_t, // logging_output
) + 'static + Send + Sync>;

static LOGGING_OUTPUT_HANDLER: OnceLock<RawLogHandler> = OnceLock::new();

pub fn set_raw_logging_output_handler(

) -> Result<(), RawLogHandler> {
    Ok(())
}

pub type LogHandler = Box<dyn Fn(
    LogLocation,
    LogSeverity,
    &str, // logger name
    Instant, // timestamp
    &str, // message

) + 'static + Send + Sync>;

pub fn set_logging_output_handler(

) -> Result<(),  {

}<|MERGE_RESOLUTION|>--- conflicted
+++ resolved
@@ -1,11 +1,7 @@
-<<<<<<< HEAD
 use std::{
-    sync::{Arc, OnceLock, Mutex, Weak},
+    sync::{Arc, Mutex, OnceLock, Weak},
     time::Instant,
 };
-=======
-use std::sync::{Arc, Mutex, OnceLock, Weak};
->>>>>>> 474e4d2d
 
 use crate::{
     rcl_bindings::*,
