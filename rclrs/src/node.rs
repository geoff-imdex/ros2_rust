mod builder;
mod graph;
use std::{
    cmp::PartialEq,
    ffi::CStr,
    fmt,
    os::raw::c_char,
    sync::{atomic::AtomicBool, Arc, Mutex, Weak},
    vec::Vec,
};

use rosidl_runtime_rs::Message;

pub use self::{builder::*, graph::*};
use crate::{
    rcl_bindings::*, Client, ClientBase, Clock, Context, ContextHandle, GuardCondition,
    ParameterBuilder, ParameterInterface, ParameterVariant, Parameters, Publisher, QoSProfile,
    RclrsError, Service, ServiceBase, Subscription, SubscriptionBase, SubscriptionCallback,
    TimeSource, ENTITY_LIFECYCLE_MUTEX, Logger, AsLogParams, LogParams,
};

// SAFETY: The functions accessing this type, including drop(), shouldn't care about the thread
// they are running in. Therefore, this type can be safely sent to another thread.
unsafe impl Send for rcl_node_t {}

/// A processing unit that can communicate with other nodes.
///
/// Nodes are a core concept in ROS 2. Refer to the official ["Understanding ROS 2 nodes"][1]
/// tutorial for an introduction.
///
/// Ownership of the node is shared with all [`Publisher`]s and [`Subscription`]s created from it.
/// That means that even after the node itself is dropped, it will continue to exist and be
/// displayed by e.g. `ros2 topic` as long as its publishers and subscriptions are not dropped.
///
/// # Naming
/// A node has a *name* and a *namespace*.
/// The node namespace will be prefixed to the node name to form the *fully qualified
/// node name*. This is the name that is shown e.g. in `ros2 node list`.
/// Similarly, the node namespace will be prefixed to all names of topics and services
/// created from this node.
///
/// By convention, a node name with a leading underscore marks the node as hidden.
///
/// It's a good idea for node names in the same executable to be unique.
///
/// ## Remapping
/// The namespace and name given when creating the node can be overridden through the command line.
/// In that sense, the parameters to the node creation functions are only the _default_ namespace and
/// name.
/// See also the [official tutorial][1] on the command line arguments for ROS nodes, and the
/// [`Node::namespace()`] and [`Node::name()`] functions for examples.
///
/// ## Rules for valid names
/// The rules for valid node names and node namespaces are explained in
/// [`NodeBuilder::new()`][3] and [`NodeBuilder::namespace()`][4].
///
/// [1]: https://docs.ros.org/en/rolling/Tutorials/Understanding-ROS2-Nodes.html
/// [2]: https://docs.ros.org/en/rolling/How-To-Guides/Node-arguments.html
/// [3]: crate::NodeBuilder::new
/// [4]: crate::NodeBuilder::namespace
pub struct Node {
    pub(crate) clients_mtx: Mutex<Vec<Weak<dyn ClientBase>>>,
    pub(crate) guard_conditions_mtx: Mutex<Vec<Weak<GuardCondition>>>,
    pub(crate) services_mtx: Mutex<Vec<Weak<dyn ServiceBase>>>,
    pub(crate) subscriptions_mtx: Mutex<Vec<Weak<dyn SubscriptionBase>>>,
    time_source: TimeSource,
    parameter: ParameterInterface,
    pub(crate) handle: Arc<NodeHandle>,
    logger: Logger,
}

/// This struct manages the lifetime of an `rcl_node_t`, and accounts for its
/// dependency on the lifetime of its `rcl_context_t` by ensuring that this
/// dependency is [dropped after][1] the `rcl_node_t`.
/// Note: we capture the rcl_node_t returned from rcl_get_zero_initialized_node()
/// to guarantee that the node handle exists until we drop the NodeHandle
/// instance. This addresses an issue where previously the address of the variable
/// in the builder.rs was being used, and whose lifespan was (just) shorter than the
/// NodeHandle instance.
///
/// [1]: <https://doc.rust-lang.org/reference/destructors.html>
pub(crate) struct NodeHandle {
    pub(crate) rcl_node: Mutex<rcl_node_t>,
    pub(crate) context_handle: Arc<ContextHandle>,
    /// In the humbe distro, rcl is sensitive to the address of the rcl_node_t
    /// object being moved (this issue seems to be gone in jazzy), so we need
    /// to initialize the rcl_node_t in-place inside this struct. In the event
    /// that the initialization fails (e.g. it was created with an invalid name)
    /// we need to make sure that we do not call rcl_node_fini on it while
    /// dropping the NodeHandle, so we keep track of successful initialization
    /// with this variable.
    ///
    /// We may be able to restructure this in the future when we no longer need
    /// to support Humble.
    pub(crate) initialized: AtomicBool,
}

impl Drop for NodeHandle {
    fn drop(&mut self) {
        if !self.initialized.load(std::sync::atomic::Ordering::Acquire) {
            // The node was not correctly initialized, e.g. it was created with
            // an invalid name, so we must not try to finalize it or else we
            // will get undefined behavior.
            return;
        }

        let _context_lock = self.context_handle.rcl_context.lock().unwrap();
        let mut rcl_node = self.rcl_node.lock().unwrap();
        let _lifecycle_lock = ENTITY_LIFECYCLE_MUTEX.lock().unwrap();

        // SAFETY: The entity lifecycle mutex is locked to protect against the risk of
        // global variables in the rmw implementation being unsafely modified during cleanup.
        unsafe { rcl_node_fini(&mut *rcl_node) };
    }
}

impl Eq for Node {}

impl PartialEq for Node {
    fn eq(&self, other: &Self) -> bool {
        Arc::ptr_eq(&self.handle, &other.handle)
    }
}

impl fmt::Debug for Node {
    fn fmt(&self, f: &mut fmt::Formatter<'_>) -> Result<(), fmt::Error> {
        f.debug_struct("Node")
            .field("fully_qualified_name", &self.fully_qualified_name())
            .finish()
    }
}

impl Node {
    /// Creates a new node in the empty namespace.
    ///
    /// See [`NodeBuilder::new()`] for documentation.
    #[allow(clippy::new_ret_no_self)]
    pub fn new(context: &Context, node_name: &str) -> Result<Arc<Node>, RclrsError> {
        Self::builder(context, node_name).build()
    }

    /// Returns the clock associated with this node.
    pub fn get_clock(&self) -> Clock {
        self.time_source.get_clock()
    }

    /// Returns the name of the node.
    ///
    /// This returns the name after remapping, so it is not necessarily the same as the name that
    /// was used when creating the node.
    ///
    /// # Example
    /// ```
    /// # use rclrs::{Context, RclrsError};
    /// // Without remapping
    /// let context = Context::new([])?;
    /// let node = rclrs::create_node(&context, "my_node")?;
    /// assert_eq!(node.name(), "my_node");
    /// // With remapping
    /// let remapping = ["--ros-args", "-r", "__node:=your_node"].map(String::from);
    /// let context_r = Context::new(remapping)?;
    /// let node_r = rclrs::create_node(&context_r, "my_node")?;
    /// assert_eq!(node_r.name(), "your_node");
    /// # Ok::<(), RclrsError>(())
    /// ```
    pub fn name(&self) -> String {
        self.call_string_getter(rcl_node_get_name)
    }

    /// Returns the namespace of the node.
    ///
    /// This returns the namespace after remapping, so it is not necessarily the same as the
    /// namespace that was used when creating the node.
    ///
    /// # Example
    /// ```
    /// # use rclrs::{Context, RclrsError};
    /// // Without remapping
    /// let context = Context::new([])?;
    /// let node =
    ///   rclrs::create_node_builder(&context, "my_node")
    ///   .namespace("/my/namespace")
    ///   .build()?;
    /// assert_eq!(node.namespace(), "/my/namespace");
    /// // With remapping
    /// let remapping = ["--ros-args", "-r", "__ns:=/your_namespace"].map(String::from);
    /// let context_r = Context::new(remapping)?;
    /// let node_r = rclrs::create_node(&context_r, "my_node")?;
    /// assert_eq!(node_r.namespace(), "/your_namespace");
    /// # Ok::<(), RclrsError>(())
    /// ```
    pub fn namespace(&self) -> String {
        self.call_string_getter(rcl_node_get_namespace)
    }

    /// Returns the fully qualified name of the node.
    ///
    /// The fully qualified name of the node is the node namespace combined with the node name.
    /// It is subject to the remappings shown in [`Node::name()`] and [`Node::namespace()`].
    ///
    /// # Example
    /// ```
    /// # use rclrs::{Context, RclrsError};
    /// let context = Context::new([])?;
    /// let node =
    ///   rclrs::create_node_builder(&context, "my_node")
    ///   .namespace("/my/namespace")
    ///   .build()?;
    /// assert_eq!(node.fully_qualified_name(), "/my/namespace/my_node");
    /// # Ok::<(), RclrsError>(())
    /// ```
    pub fn fully_qualified_name(&self) -> String {
        self.call_string_getter(rcl_node_get_fully_qualified_name)
    }

    // Helper for name(), namespace(), fully_qualified_name()
    fn call_string_getter(
        &self,
        getter: unsafe extern "C" fn(*const rcl_node_t) -> *const c_char,
    ) -> String {
        let rcl_node = self.handle.rcl_node.lock().unwrap();
        unsafe { call_string_getter_with_rcl_node(&rcl_node, getter) }
    }

    /// Creates a [`Client`][1].
    ///
    /// [1]: crate::Client
    // TODO: make client's lifetime depend on node's lifetime
    pub fn create_client<T>(&self, topic: &str) -> Result<Arc<Client<T>>, RclrsError>
    where
        T: rosidl_runtime_rs::Service,
    {
        let client = Arc::new(Client::<T>::new(Arc::clone(&self.handle), topic)?);
        { self.clients_mtx.lock().unwrap() }.push(Arc::downgrade(&client) as Weak<dyn ClientBase>);
        Ok(client)
    }

    /// Creates a [`GuardCondition`][1] with no callback.
    ///
    /// A weak pointer to the `GuardCondition` is stored within this node.
    /// When this node is added to a wait set (e.g. when calling `spin_once`[2]
    /// with this node as an argument), the guard condition can be used to
    /// interrupt the wait.
    ///
    /// [1]: crate::GuardCondition
    /// [2]: crate::spin_once
    pub fn create_guard_condition(&self) -> Arc<GuardCondition> {
        let guard_condition = Arc::new(GuardCondition::new_with_context_handle(
            Arc::clone(&self.handle.context_handle),
            None,
        ));
        { self.guard_conditions_mtx.lock().unwrap() }
            .push(Arc::downgrade(&guard_condition) as Weak<GuardCondition>);
        guard_condition
    }

    /// Creates a [`GuardCondition`][1] with a callback.
    ///
    /// A weak pointer to the `GuardCondition` is stored within this node.
    /// When this node is added to a wait set (e.g. when calling `spin_once`[2]
    /// with this node as an argument), the guard condition can be used to
    /// interrupt the wait.
    ///
    /// [1]: crate::GuardCondition
    /// [2]: crate::spin_once
    pub fn create_guard_condition_with_callback<F>(&mut self, callback: F) -> Arc<GuardCondition>
    where
        F: Fn() + Send + Sync + 'static,
    {
        let guard_condition = Arc::new(GuardCondition::new_with_context_handle(
            Arc::clone(&self.handle.context_handle),
            Some(Box::new(callback) as Box<dyn Fn() + Send + Sync>),
        ));
        { self.guard_conditions_mtx.lock().unwrap() }
            .push(Arc::downgrade(&guard_condition) as Weak<GuardCondition>);
        guard_condition
    }

    /// Creates a [`Publisher`][1].
    ///
    /// [1]: crate::Publisher
    // TODO: make publisher's lifetime depend on node's lifetime
    pub fn create_publisher<T>(
        &self,
        topic: &str,
        qos: QoSProfile,
    ) -> Result<Arc<Publisher<T>>, RclrsError>
    where
        T: Message,
    {
        let publisher = Arc::new(Publisher::<T>::new(Arc::clone(&self.handle), topic, qos)?);
        Ok(publisher)
    }

    /// Creates a [`Service`][1].
    ///
    /// [1]: crate::Service
    // TODO: make service's lifetime depend on node's lifetime
    pub fn create_service<T, F>(
        &self,
        topic: &str,
        callback: F,
    ) -> Result<Arc<Service<T>>, RclrsError>
    where
        T: rosidl_runtime_rs::Service,
        F: Fn(&rmw_request_id_t, T::Request) -> T::Response + 'static + Send,
    {
        let service = Arc::new(Service::<T>::new(
            Arc::clone(&self.handle),
            topic,
            callback,
        )?);
        { self.services_mtx.lock().unwrap() }
            .push(Arc::downgrade(&service) as Weak<dyn ServiceBase>);
        Ok(service)
    }

    /// Creates a [`Subscription`][1].
    ///
    /// [1]: crate::Subscription
    // TODO: make subscription's lifetime depend on node's lifetime
    pub fn create_subscription<T, Args>(
        &self,
        topic: &str,
        qos: QoSProfile,
        callback: impl SubscriptionCallback<T, Args>,
    ) -> Result<Arc<Subscription<T>>, RclrsError>
    where
        T: Message,
    {
        let subscription = Arc::new(Subscription::<T>::new(
            Arc::clone(&self.handle),
            topic,
            qos,
            callback,
        )?);
        { self.subscriptions_mtx.lock() }
            .unwrap()
            .push(Arc::downgrade(&subscription) as Weak<dyn SubscriptionBase>);
        Ok(subscription)
    }

    /// Returns the subscriptions that have not been dropped yet.
    pub(crate) fn live_subscriptions(&self) -> Vec<Arc<dyn SubscriptionBase>> {
        { self.subscriptions_mtx.lock().unwrap() }
            .iter()
            .filter_map(Weak::upgrade)
            .collect()
    }

    pub(crate) fn live_clients(&self) -> Vec<Arc<dyn ClientBase>> {
        { self.clients_mtx.lock().unwrap() }
            .iter()
            .filter_map(Weak::upgrade)
            .collect()
    }

    pub(crate) fn live_guard_conditions(&self) -> Vec<Arc<GuardCondition>> {
        { self.guard_conditions_mtx.lock().unwrap() }
            .iter()
            .filter_map(Weak::upgrade)
            .collect()
    }

    pub(crate) fn live_services(&self) -> Vec<Arc<dyn ServiceBase>> {
        { self.services_mtx.lock().unwrap() }
            .iter()
            .filter_map(Weak::upgrade)
            .collect()
    }

    /// Returns the ROS domain ID that the node is using.
    ///
    /// The domain ID controls which nodes can send messages to each other, see the [ROS 2 concept article][1].
    /// It can be set through the `ROS_DOMAIN_ID` environment variable.
    ///
    /// [1]: https://docs.ros.org/en/rolling/Concepts/About-Domain-ID.html
    ///
    /// # Example
    /// ```
    /// # use rclrs::{Context, RclrsError};
    /// // Set default ROS domain ID to 10 here
    /// std::env::set_var("ROS_DOMAIN_ID", "10");
    /// let context = Context::new([])?;
    /// let node = rclrs::create_node(&context, "domain_id_node")?;
    /// let domain_id = node.domain_id();
    /// assert_eq!(domain_id, 10);
    /// # Ok::<(), RclrsError>(())
    /// ```
    // TODO: If node option is supported,
    // add description about this function is for getting actual domain_id
    // and about override of domain_id via node option
    pub fn domain_id(&self) -> usize {
        let rcl_node = self.handle.rcl_node.lock().unwrap();
        let mut domain_id: usize = 0;
        let ret = unsafe {
            // SAFETY: No preconditions for this function.
            rcl_node_get_domain_id(&*rcl_node, &mut domain_id)
        };

        debug_assert_eq!(ret, 0);
        domain_id
    }

    /// Creates a [`ParameterBuilder`] that can be used to set parameter declaration options and
    /// declare a parameter as [`OptionalParameter`](crate::parameter::OptionalParameter),
    /// [`MandatoryParameter`](crate::parameter::MandatoryParameter), or
    /// [`ReadOnly`](crate::parameter::ReadOnlyParameter).
    ///
    /// # Example
    /// ```
    /// # use rclrs::{Context, ParameterRange, RclrsError};
    /// let context = Context::new([])?;
    /// let node = rclrs::create_node(&context, "domain_id_node")?;
    /// // Set it to a range of 0-100, with a step of 2
    /// let range = ParameterRange {
    ///     lower: Some(0),
    ///     upper: Some(100),
    ///     step: Some(2),
    /// };
    /// let param = node.declare_parameter("int_param")
    ///                 .default(10)
    ///                 .range(range)
    ///                 .mandatory()
    ///                 .unwrap();
    /// assert_eq!(param.get(), 10);
    /// param.set(50).unwrap();
    /// assert_eq!(param.get(), 50);
    /// // Out of range, will return an error
    /// assert!(param.set(200).is_err());
    /// # Ok::<(), RclrsError>(())
    /// ```
    pub fn declare_parameter<'a, T: ParameterVariant + 'a>(
        &'a self,
        name: impl Into<Arc<str>>,
    ) -> ParameterBuilder<'a, T> {
        self.parameter.declare(name.into())
    }

    /// Enables usage of undeclared parameters for this node.
    ///
    /// Returns a [`Parameters`] struct that can be used to get and set all parameters.
    pub fn use_undeclared_parameters(&self) -> Parameters {
        self.parameter.allow_undeclared();
        Parameters {
            interface: &self.parameter,
        }
    }

    /// Creates a [`NodeBuilder`][1] with the given name.
    ///
    /// Convenience function equivalent to [`NodeBuilder::new()`][2].
    ///
    /// [1]: crate::NodeBuilder
    /// [2]: crate::NodeBuilder::new
    ///
    /// # Example
    /// ```
    /// # use rclrs::{Context, Node, RclrsError};
    /// let context = Context::new([])?;
    /// let node = Node::builder(&context, "my_node").build()?;
    /// assert_eq!(node.name(), "my_node");
    /// # Ok::<(), RclrsError>(())
    /// ```
    pub fn builder(context: &Context, node_name: &str) -> NodeBuilder {
        NodeBuilder::new(context, node_name)
    }

<<<<<<< HEAD
    /// Returns the logger name of the node.
    pub fn logger_name(&self) -> &str {
        let rcl_node = self.handle.rcl_node.lock().unwrap();
        // SAFETY: No pre-conditions for this function
        let name_raw_ptr = unsafe { rcl_node_get_logger_name(&*rcl_node) };
        if name_raw_ptr.is_null() {
            return "";
        }
        // SAFETY: The returned CStr is immediately converted to a string slice,
        // so the lifetime is no issue. The ptr is valid as per the documentation
        // of rcl_node_get_logger_name.
        let name_cstr = unsafe { CStr::from_ptr(name_raw_ptr) };
        name_cstr.to_str().unwrap_or("")
=======
    /// Get the logger associated with this Node.
    pub fn logger(&self) -> &Logger {
        &self.logger
    }
}

impl<'a> AsLogParams<'a> for &'a Node {
    fn as_log_params(self) -> LogParams<'a> {
        self.logger().as_log_params()
>>>>>>> d89121be
    }
}

// Helper used to implement call_string_getter(), but also used to get the FQN in the Node::new()
// function, which is why it's not merged into Node::call_string_getter().
// This function is unsafe since it's possible to pass in an rcl_node_t with dangling
// pointers etc.
pub(crate) unsafe fn call_string_getter_with_rcl_node(
    rcl_node: &rcl_node_t,
    getter: unsafe extern "C" fn(*const rcl_node_t) -> *const c_char,
) -> String {
    let char_ptr = getter(rcl_node);
    debug_assert!(!char_ptr.is_null());
    // SAFETY: The returned CStr is immediately converted to an owned string,
    // so the lifetime is no issue. The ptr is valid as per the documentation
    // of rcl_node_get_name.
    let cstr = CStr::from_ptr(char_ptr);
    cstr.to_string_lossy().into_owned()
}

#[cfg(test)]
mod tests {
    use super::*;
    use crate::test_helpers::*;

    #[test]
    fn traits() {
        assert_send::<Node>();
        assert_sync::<Node>();
    }

    #[test]
    fn test_topic_names_and_types() -> Result<(), RclrsError> {
        use crate::QOS_PROFILE_SYSTEM_DEFAULT;
        use test_msgs::msg;

        let graph = construct_test_graph("test_topics_graph")?;

        let _node_1_defaults_subscription = graph.node1.create_subscription::<msg::Defaults, _>(
            "graph_test_topic_3",
            QOS_PROFILE_SYSTEM_DEFAULT,
            |_msg: msg::Defaults| {},
        )?;
        let _node_2_empty_subscription = graph.node2.create_subscription::<msg::Empty, _>(
            "graph_test_topic_1",
            QOS_PROFILE_SYSTEM_DEFAULT,
            |_msg: msg::Empty| {},
        )?;
        let _node_2_basic_types_subscription =
            graph.node2.create_subscription::<msg::BasicTypes, _>(
                "graph_test_topic_2",
                QOS_PROFILE_SYSTEM_DEFAULT,
                |_msg: msg::BasicTypes| {},
            )?;

        std::thread::sleep(std::time::Duration::from_millis(100));

        let topic_names_and_types = graph.node1.get_topic_names_and_types()?;

        let types = topic_names_and_types
            .get("/test_topics_graph/graph_test_topic_1")
            .unwrap();
        assert!(types.contains(&"test_msgs/msg/Empty".to_string()));
        let types = topic_names_and_types
            .get("/test_topics_graph/graph_test_topic_2")
            .unwrap();
        assert!(types.contains(&"test_msgs/msg/BasicTypes".to_string()));

        let types = topic_names_and_types
            .get("/test_topics_graph/graph_test_topic_3")
            .unwrap();
        assert!(types.contains(&"test_msgs/msg/Defaults".to_string()));

        Ok(())
    }

    #[test]
    fn test_logger_name() -> Result<(), RclrsError> {
        // Use helper to create 2 nodes for us
        let graph = construct_test_graph("test_logger_name")?;

        assert_eq!(
<<<<<<< HEAD
            graph.node1.logger_name(),
            "test_logger_name.graph_test_node_1"
        );
        assert_eq!(
            graph.node2.logger_name(),
            "test_logger_name.graph_test_node_2"
=======
            graph.node1.logger().name(),
            "test_topics_graph.graph_test_node_1"
        );
        assert_eq!(
            graph.node2.logger().name(),
            "test_topics_graph.graph_test_node_2"
>>>>>>> d89121be
        );

        Ok(())
    }
}<|MERGE_RESOLUTION|>--- conflicted
+++ resolved
@@ -13,10 +13,10 @@
 
 pub use self::{builder::*, graph::*};
 use crate::{
-    rcl_bindings::*, Client, ClientBase, Clock, Context, ContextHandle, GuardCondition,
-    ParameterBuilder, ParameterInterface, ParameterVariant, Parameters, Publisher, QoSProfile,
-    RclrsError, Service, ServiceBase, Subscription, SubscriptionBase, SubscriptionCallback,
-    TimeSource, ENTITY_LIFECYCLE_MUTEX, Logger, AsLogParams, LogParams,
+    rcl_bindings::*, AsLogParams, Client, ClientBase, Clock, Context, ContextHandle,
+    GuardCondition, LogParams, Logger, ParameterBuilder, ParameterInterface, ParameterVariant,
+    Parameters, Publisher, QoSProfile, RclrsError, Service, ServiceBase, Subscription,
+    SubscriptionBase, SubscriptionCallback, TimeSource, ENTITY_LIFECYCLE_MUTEX,
 };
 
 // SAFETY: The functions accessing this type, including drop(), shouldn't care about the thread
@@ -466,21 +466,6 @@
         NodeBuilder::new(context, node_name)
     }
 
-<<<<<<< HEAD
-    /// Returns the logger name of the node.
-    pub fn logger_name(&self) -> &str {
-        let rcl_node = self.handle.rcl_node.lock().unwrap();
-        // SAFETY: No pre-conditions for this function
-        let name_raw_ptr = unsafe { rcl_node_get_logger_name(&*rcl_node) };
-        if name_raw_ptr.is_null() {
-            return "";
-        }
-        // SAFETY: The returned CStr is immediately converted to a string slice,
-        // so the lifetime is no issue. The ptr is valid as per the documentation
-        // of rcl_node_get_logger_name.
-        let name_cstr = unsafe { CStr::from_ptr(name_raw_ptr) };
-        name_cstr.to_str().unwrap_or("")
-=======
     /// Get the logger associated with this Node.
     pub fn logger(&self) -> &Logger {
         &self.logger
@@ -490,7 +475,6 @@
 impl<'a> AsLogParams<'a> for &'a Node {
     fn as_log_params(self) -> LogParams<'a> {
         self.logger().as_log_params()
->>>>>>> d89121be
     }
 }
 
@@ -573,21 +557,12 @@
         let graph = construct_test_graph("test_logger_name")?;
 
         assert_eq!(
-<<<<<<< HEAD
-            graph.node1.logger_name(),
-            "test_logger_name.graph_test_node_1"
-        );
-        assert_eq!(
-            graph.node2.logger_name(),
-            "test_logger_name.graph_test_node_2"
-=======
             graph.node1.logger().name(),
             "test_topics_graph.graph_test_node_1"
         );
         assert_eq!(
             graph.node2.logger().name(),
             "test_topics_graph.graph_test_node_2"
->>>>>>> d89121be
         );
 
         Ok(())
