--- conflicted
+++ resolved
@@ -3,196 +3,19 @@
 // Adapted from https://github.com/sequenceplanner/r2r/blob/89cec03d07a1496a225751159cbc7bfb529d9dd1/r2r/src/utils.rs
 // Further adapted from https://github.com/mvukov/rules_ros2/pull/371
 
-<<<<<<< HEAD
-use std::{ffi::CString, time::Duration};
+use std::{
+    collections::HashMap,
+    ffi::CString,
+    sync::{LazyLock, Mutex},
+};
 
 use crate::{rcl_bindings::*, ENTITY_LIFECYCLE_MUTEX};
-
-mod logging_configuration;
-pub(crate) use logging_configuration::*;
-
-/// Calls the underlying rclutils logging function
-/// Don't call this directly, use the logging macros instead.
-///
-/// # Panics
-///
-/// This function might panic in the following scenarios:
-/// - A logger_name is provided that is not a valid c-string, e.g. contains extraneous null characters
-/// - The user-supplied "msg" is not a valid c-string, e.g. contains extraneous null characters
-/// - When called if the lock is already held by the current thread.
-/// - If the construction of CString objects used to create the log output fail,
-///   although, this highly unlikely to occur in most cases
-#[doc(hidden)]
-pub fn log(msg: &str, logger_name: &str, file: &str, line: u32, severity: LogSeverity) {
-    // currently not possible to get function name in rust.
-    // see https://github.com/rust-lang/rfcs/pull/2818
-    let function = CString::new("").unwrap();
-    let file = CString::new(file).unwrap();
-    let location = rcutils_log_location_t {
-        function_name: function.as_ptr(),
-        file_name: file.as_ptr(),
-        line_number: line as usize,
-    };
-    let format = CString::new("%s").unwrap();
-    let logger_name = CString::new(logger_name)
-        .expect("Logger name is a valid c style string, e.g. check for extraneous null characters");
-    let message = CString::new(msg)
-        .expect("Valid c style string required, e.g. check for extraneous null characters");
-    let severity = severity.to_native();
-
-    let _lifecycle = ENTITY_LIFECYCLE_MUTEX.lock().unwrap();
-    // SAFETY: Global variables are protected via ENTITY_LIFECYCLE_MUTEX, no other preconditions are required
-    unsafe {
-        rcutils_log(
-            &location,
-            severity as i32,
-            logger_name.as_ptr(),
-            format.as_ptr(),
-            message.as_ptr(),
-        );
-    }
-}
-
-/// Logging severity
-#[doc(hidden)]
-pub enum LogSeverity {
-    Unset,
-    Debug,
-    Info,
-    Warn,
-    Error,
-    Fatal,
-}
-
-impl LogSeverity {
-    fn to_native(&self) -> RCUTILS_LOG_SEVERITY {
-        use crate::rcl_bindings::rcl_log_severity_t::*;
-        match self {
-            LogSeverity::Unset => RCUTILS_LOG_SEVERITY_UNSET,
-            LogSeverity::Debug => RCUTILS_LOG_SEVERITY_DEBUG,
-            LogSeverity::Info => RCUTILS_LOG_SEVERITY_INFO,
-            LogSeverity::Warn => RCUTILS_LOG_SEVERITY_WARN,
-            LogSeverity::Error => RCUTILS_LOG_SEVERITY_ERROR,
-            LogSeverity::Fatal => RCUTILS_LOG_SEVERITY_FATAL,
-        }
-    }
-}
-
-#[derive(Debug)]
-/// Specify when a log message should be published
-pub enum LoggingOccurrence {
-    /// The log message will always be published (assuming all other conditions are met)
-    Always,
-    /// The message will only be published on the first occurrence (Note: no other conditions apply)
-    Once,
-    /// The log message will not be published on the first occurrence, but will be published on
-    /// each subsequent occurrence (assuming all other conditions are met)
-    SkipFirst,
-}
-
-/// Specify conditions that must be met for a log message to be published
-///
-/// The struct provides the following convenience functions to construct conditions that match
-/// behaviour available in the `rclcpp` and `rclpy` libraries.
-///
-/// When will my log message be output?
-///
-/// - `Once`: A message with the [`LoggingOccurrence::Once`] value will be published once only
-///           regardless of any other conditions
-/// - `SkipFirst`: A message with the [`LoggingOccurrence::SkipFirst`] value will never be published
-///                on the first encounter regardless of any other conditions.  After the first
-///                encounter, the behaviour is identical to the [`LoggingOccurrence::Always`] setting.
-/// - `Always`: The log message will be output if all additional conditions are true:
-///     - The current time + the `publish_interval` > the last time the message was published.
-///         - The default value for `publish_interval` is 0, i.e. the interval check will always pass
-///     - The `log_if_true` expression evaluates to TRUE.
-///         - The default value for the `log_if_true` field is TRUE.
-pub struct LogConditions {
-    /// Specify when a log message should be published (See[`LoggingOccurrence`] above)
-    pub occurs: LoggingOccurrence,
-    /// Specify the publication interval of the message.  A value of ZERO (0) indicates that the
-    /// message should be published every time, otherwise, the message will only be published once
-    /// the specified interval has elapsed.
-    /// This field is typically used to limit the output from high-frequency messages, e.g. instead
-    /// of publishing a log message every 10 milliseconds, the `publish_interval` can be configured
-    /// such that the message is published every 10 seconds.
-    pub publish_interval: Duration,
-    /// The log message will only published if the specified expression evaluates to true
-    pub log_if_true: bool,
-}
-
-impl LogConditions {
-    /// Default construct an instance
-    pub fn new() -> Self {
-        Self {
-            occurs: LoggingOccurrence::Always,
-            publish_interval: Duration::ZERO,
-            log_if_true: true,
-        }
-    }
-
-    /// Only publish this message the first time it is encountered
-    pub fn once() -> Self {
-        Self {
-            occurs: LoggingOccurrence::Once,
-            publish_interval: Duration::ZERO,
-            log_if_true: true,
-        }
-    }
-
-    /// Do not publish the message the first time it is encountered
-    pub fn skip_first() -> Self {
-        Self {
-            occurs: LoggingOccurrence::SkipFirst,
-            publish_interval: Duration::ZERO,
-            log_if_true: true,
-        }
-    }
-
-    /// Do not publish the first time this message is encountered and publish
-    /// at the specified `publish_interval` thereafter
-    pub fn skip_first_throttle(publish_interval: Duration) -> Self {
-        Self {
-            occurs: LoggingOccurrence::SkipFirst,
-            publish_interval,
-            log_if_true: true,
-        }
-    }
-
-    /// Throttle the message to the supplied publish_interval
-    /// e.g. set `publish_interval` to 1000ms to limit publishing to once a second
-    pub fn throttle(publish_interval: Duration) -> Self {
-        Self {
-            occurs: LoggingOccurrence::Always,
-            publish_interval,
-            log_if_true: true,
-        }
-    }
-
-    /// Permitting logging if the supplied expression evaluates to true
-    /// Uses default LoggingOccurrence (Always) and publish_interval (no throttling)
-    pub fn log_if_true(log_if_true: bool) -> Self {
-        Self {
-            occurs: LoggingOccurrence::Always,
-            publish_interval: Duration::ZERO,
-            log_if_true,
-        }
-    }
-}
-=======
-use std::{ffi::CString, sync::{LazyLock, Mutex}, collections::HashMap};
-
-use crate::{
-    rcl_bindings::*,
-    ENTITY_LIFECYCLE_MUTEX,
-};
 
 mod log_params;
 pub use log_params::*;
 
 mod logger;
 pub use logger::*;
->>>>>>> d89121be
 
 /// log a message to rosout
 ///
@@ -431,7 +254,14 @@
 /// one of the of log! macros instead. We can't make it private because it needs to be used
 /// by exported macros.
 #[doc(hidden)]
-pub unsafe fn impl_log(severity: LogSeverity, logger_name: &LoggerName, message: &CString, function: &CString, file: &CString, line: u32) {
+pub unsafe fn impl_log(
+    severity: LogSeverity,
+    logger_name: &LoggerName,
+    message: &CString,
+    function: &CString,
+    file: &CString,
+    line: u32,
+) {
     // We use a closure here because there are several different points in this
     // function where we may need to run this same logic.
     let send_log = |severity: LogSeverity, logger_name: &CString, message: &CString| {
@@ -440,9 +270,7 @@
             file_name: file.as_ptr(),
             line_number: line as usize,
         };
-        let format: LazyLock<CString> = LazyLock::new(|| {
-            CString::new("%s").unwrap()
-        });
+        let format: LazyLock<CString> = LazyLock::new(|| CString::new("%s").unwrap());
 
         let severity = severity.to_native();
 
@@ -501,19 +329,22 @@
                     let invalid_msg: LazyLock<CString> = LazyLock::new(|| {
                         CString::new(
                             "Failed to convert logger name into a c-string. \
-                            Check for null terminators inside the string."
-                        ).unwrap()
+                            Check for null terminators inside the string.",
+                        )
+                        .unwrap()
                     });
-                    let internal_logger_name: LazyLock<CString> = LazyLock::new(|| {
-                        CString::new("logger").unwrap()
-                    });
+                    let internal_logger_name: LazyLock<CString> =
+                        LazyLock::new(|| CString::new("logger").unwrap());
                     send_log(severity, &internal_logger_name, &invalid_msg);
                     return;
                 }
             };
 
             send_log(severity, &c_name, message);
-            name_map.lock().unwrap().insert(str_name.to_string(), c_name);
+            name_map
+                .lock()
+                .unwrap()
+                .insert(str_name.to_string(), c_name);
         }
     }
 }
@@ -532,12 +363,12 @@
         }
         let name = type_name_of(f);
         name.strip_suffix("::f").unwrap()
-    }}
+    }};
 }
 
 #[cfg(test)]
 mod tests {
-    use crate::{*, test_helpers::*};
+    use crate::{test_helpers::*, *};
 
     #[test]
     fn test_logging_macros() -> Result<(), RclrsError> {
@@ -563,20 +394,11 @@
         log_error!(node.logger(), "log_error macro");
         log_fatal!(node.logger(), "log_fatal macro");
 
-        log!(
-            node.only_if(false),
-            "This should not be logged",
-        );
-        log!(
-            node.only_if(true),
-            "This should be logged",
-        );
+        log!(node.only_if(false), "This should not be logged",);
+        log!(node.only_if(true), "This should be logged",);
 
         for i in 0..3 {
-            log!(
-                node.warn().skip_first(),
-                "Formatted warning #{}", i
-            );
+            log!(node.warn().skip_first(), "Formatted warning #{}", i);
         }
 
         node.logger().set_level(LogSeverity::Debug).unwrap();
